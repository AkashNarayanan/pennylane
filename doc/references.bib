--- conflicted
+++ resolved
@@ -258,7 +258,6 @@
   author = {Marcello Benedetti and John Realpe-G{\'{o}}mez and Rupak Biswas and Alejandro Perdomo-Ortiz},
   title = {Quantum-Assisted Learning of Hardware-Embedded Probabilistic Graphical Models},
   journal = {Physical Review X}
-<<<<<<< HEAD
 }
 
 @unpublished{benedetti2018generative,
@@ -288,37 +287,7 @@
   eprint = {1804.04168}
 }
 
-=======
-}
-
-@unpublished{benedetti2018generative,
-  title = {A generative modeling approach for benchmarking and training shallow quantum circuits},
-  author = {Benedetti, Marcello and Garcia-Pintos, Delfina and Nam, Yunseong and Perdomo-Ortiz, Alejandro},
-  year = {2018},
-  note = {},
-  archivePrefix = {arxiv},
-  eprint = {1801.07686}
-}
-
-@unpublished{boixo2017simulation,
-  title = {Simulation of low-depth quantum circuits as complex undirected graphical models},
-  author = {Boixo, Sergio and Isakov, Sergei V and Smelyanskiy, Vadim N and Neven, Hartmut},
-  year = {2017},
-  note = {},
-  archivePrefix = {arxiv},
-  eprint = {1712.05384}
-}
-
-@unpublished{liu2018differentiable,
-  title = {Differentiable Learning of Quantum Circuit Born Machine},
-  author = {Liu, Jin-Guo and Wang, Lei},
-  year = {2018},
-  note = {},
-  archivePrefix = {arxiv},
-  eprint = {1804.04168}
-}
-
->>>>>>> 78efd98b
+
 @unpublished{mcclean2018barren,
   title = {Barren plateaus in quantum neural network training landscapes},
   author = {McClean, Jarrod R and Boixo, Sergio and Smelyanskiy, Vadim N and Babbush, Ryan and Neven, Hartmut},
@@ -339,7 +308,6 @@
   note = {},
   archivePrefix = {arxiv},
   eprint = {1806.06871}
-<<<<<<< HEAD
 }
 
 @unpublished{steinbrecher2018quantum,
@@ -378,25 +346,6 @@
   author={Fingerhuth, Mark and Babej, Tom{\'a}{\v{s}} and others},
   journal={arXiv preprint arXiv:1810.13411},
   year={2018}
-=======
-}
-
-@unpublished{steinbrecher2018quantum,
-  title = {Quantum optical neural networks},
-  author = {Steinbrecher, Gregory R and Olson, Jonathan P and Englund, Dirk and Carolan, Jacques},
-  note = {},
-  archivePrefix = {arxiv},
-  eprint = {1808.10047}
-}
-
-@unpublished{dallaire2018quantum,
-  title = {Quantum generative adversarial networks},
-  author = {Dallaire-Demers, Pierre-Luc and Killoran, Nathan},
-  year = {2018},
-  note = {},
-  archivePrefix = {arxiv},
-  eprint = {1804.08641}
->>>>>>> 78efd98b
 }
 
 @inproceedings{shepherd2009temporally,
