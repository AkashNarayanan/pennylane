--- conflicted
+++ resolved
@@ -400,11 +400,5 @@
 
 This release contains contributions from (in alphabetical order):
 
-<<<<<<< HEAD
-
 Utkarsh Azad, Akash Narayanan B, Olivia Di Matteo, Andrew Gardhouse, Josh Izaac, Christina Lee, Romain Moyard,
-Maria Schuld, Ingrid Strandberg, Antal Száva, David Wierichs.
-=======
-Utkarsh Azad, Olivia Di Matteo, Andrew Gardhouse, Josh Izaac, Christina Lee, Romain Moyard,
-Carrie-Anne Rubidge, Maria Schuld, Ingrid Strandberg, Antal Száva, David Wierichs.
->>>>>>> 192e8100
+Carrie-Anne Rubidge, Maria Schuld, Ingrid Strandberg, Antal Száva, David Wierichs.