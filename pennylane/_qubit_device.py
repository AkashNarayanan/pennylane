--- conflicted
+++ resolved
@@ -277,11 +277,7 @@
                 results.append(np.array(self.sample(obs)))
 
             elif obs.return_type is Probability:
-<<<<<<< HEAD
                 results.append(self.probability(subsystems=self.wire_map(obs.wires)))
-=======
-                results.append(self.probability(wires=obs.wires.tolist()))
->>>>>>> 5ae6b33b
 
             elif obs.return_type is not None:
                 raise QuantumFunctionError(
@@ -405,11 +401,7 @@
         # consider only the requested wires
         subsystems = np.hstack(subsystems)
 
-<<<<<<< HEAD
         samples = self._samples[:, np.array(subsystems)]
-=======
-        samples = self._samples[:, np.array(wires)]  # TODO: Use indices for nonconsec wires
->>>>>>> 5ae6b33b
 
         # convert samples from a list of 0, 1 integers, to base 10 representation
         unraveled_indices = [2] * len(subsystems)
@@ -479,11 +471,7 @@
             # no need to marginalize
             return prob
 
-<<<<<<< HEAD
         subsystems = np.hstack(subsystems)
-=======
-        wires = np.hstack(wires)  # TODO: re-asses for nonconsecutive wires
->>>>>>> 5ae6b33b
 
         # determine which subsystems are to be summed over
         inactive_subsystems = list(set(range(self.num_wires)) - set(subsystems))
@@ -504,13 +492,9 @@
         return self._gather(prob, perm)
 
     def expval(self, observable):
-<<<<<<< HEAD
 
         # get indices of wires on the device
         subsystems = self.wire_map(observable.wires)
-=======
-        wires = observable.wires.tolist()  # TODO: re-asses for nonconsecutive wires
->>>>>>> 5ae6b33b
 
         if self.analytic:
             # exact expectation value
@@ -522,13 +506,8 @@
         return np.mean(self.sample(observable))
 
     def var(self, observable):
-<<<<<<< HEAD
-
         # get indices of wires on the device
         subsystems = self.wire_map(observable.wires)
-=======
-        wires = observable.wires.tolist()  # TODO: re-asses for nonconsecutive wires
->>>>>>> 5ae6b33b
 
         if self.analytic:
             # exact variance value
@@ -540,14 +519,8 @@
         return np.var(self.sample(observable))
 
     def sample(self, observable):
-<<<<<<< HEAD
-
         # get indices of wires on the device
         subsystems = self.wire_map(observable.wires)
-
-=======
-        wires = observable.wires.tolist()  # TODO: re-asses for nonconsecutive wires
->>>>>>> 5ae6b33b
         name = observable.name
 
         if isinstance(name, str) and name in {"PauliX", "PauliY", "PauliZ", "Hadamard"}:
