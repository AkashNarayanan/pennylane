# Copyright 2018-2020 Xanadu Quantum Technologies Inc.

# Licensed under the Apache License, Version 2.0 (the "License");
# you may not use this file except in compliance with the License.
# You may obtain a copy of the License at

#     http://www.apache.org/licenses/LICENSE-2.0

# Unless required by applicable law or agreed to in writing, software
# distributed under the License is distributed on an "AS IS" BASIS,
# WITHOUT WARRANTIES OR CONDITIONS OF ANY KIND, either express or implied.
# See the License for the specific language governing permissions and
# limitations under the License.
"""
This subpackage contains various quantum tapes, which track, queue,
validate, execute, and differentiate quantum circuits.
"""
from .circuit_graph import NewCircuitGraph
<<<<<<< HEAD
from .tape import QuantumTape, BatchTape, expand_tape
=======
from .tape import QuantumTape
from .qnode import QNode, qnode
>>>>>>> 3dfd0fe4
<|MERGE_RESOLUTION|>--- conflicted
+++ resolved
@@ -16,9 +16,5 @@
 validate, execute, and differentiate quantum circuits.
 """
 from .circuit_graph import NewCircuitGraph
-<<<<<<< HEAD
 from .tape import QuantumTape, BatchTape, expand_tape
-=======
-from .tape import QuantumTape
-from .qnode import QNode, qnode
->>>>>>> 3dfd0fe4
+from .qnode import QNode, qnode