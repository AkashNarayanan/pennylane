--- conflicted
+++ resolved
@@ -258,15 +258,13 @@
 
 <h3>Improvements</h3>
 
-<<<<<<< HEAD
 * Adds a warning when one of the positional arguments with which a QNode is
   being called is not a tensor.
   [(#1XXX)](https://github.com/PennyLaneAI/pennylane/pull/1XXX)
-=======
+
 * Changed to using commas as the separator of wires in the string
   representation of `qml.Hamiltonian` objects for multi-qubit terms.
   [(#1465)](https://github.com/PennyLaneAI/pennylane/pull/1465)
->>>>>>> c9b78a52
 
 * Changed to using `np.object_` instead of `np.object` as per the NumPy
   deprecations starting version 1.20.
